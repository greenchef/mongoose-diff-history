--- conflicted
+++ resolved
@@ -12,12 +12,8 @@
   },
   "dependencies": {
     "jsondiffpatch": "^0.1.38",
-<<<<<<< HEAD
     "lodash.pick": "^4.4.0",
     "omit-deep": "^0.3.0"
-=======
-    "lodash.pick": "^4.4.0"
->>>>>>> 4a77475e
   },
   "devDependencies": {
     "bluebird": "^3.5.1",
